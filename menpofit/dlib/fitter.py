from __future__ import division
from functools import partial
import warnings
import dlib
from pathlib import Path
import numpy as np

from menpo.feature import no_op
from menpo.transform import Scale, AlignmentAffine
from menpo.base import name_of_callable

from menpofit import checks
from menpofit.visualize import print_progress
from menpofit.compatibility import STRING_TYPES
from menpofit.fitter import (noisy_shape_from_bounding_box,
                             MultiScaleNonParametricFitter,
                             generate_perturbations_from_gt)
from menpofit.builder import (scale_images, rescale_images_to_reference_shape,
                              compute_reference_shape)
from menpofit.result import Result

from .algorithm import DlibAlgorithm


class DlibERT(MultiScaleNonParametricFitter):
    r"""
    Class for training a multi-scale Ensemble of Regression Trees model. This
    class uses the implementation provided by the official DLib package
    (http://dlib.net/) and makes it multi-scale.

    Parameters
    ----------
    images : `list` of `menpo.image.Image`
        The `list` of training images.
    group : `str` or ``None``, optional
        The landmark group that corresponds to the ground truth shape of each
        image. If ``None`` and the images only have a single landmark group,
        then that is the one that will be used. Note that all the training
        images need to have the specified landmark group.
    bounding_box_group_glob : `glob` or ``None``, optional
        Glob that defines the bounding boxes to be used for training. If
        ``None``, then the bounding boxes of the ground truth shapes are used.
    reference_shape : `menpo.shape.PointCloud` or ``None``, optional
        The reference shape that will be used for normalising the size of the
        training images. The normalization is performed by rescaling all the
        training images so that the scale of their ground truth shapes
        matches the scale of the reference shape. Note that the reference
        shape is rescaled with respect to the `diagonal` before performing
        the normalisation. If ``None``, then the mean shape will be used.
    diagonal : `int` or ``None``, optional
        This parameter is used to rescale the reference shape so that the
        diagonal of its bounding box matches the provided value. In other
        words, this parameter controls the size of the model at the highest
        scale. If ``None``, then the reference shape does not get rescaled.
    scales : `float` or `tuple` of `float`, optional
        The scale value of each scale. They must provided in ascending order,
        i.e. from lowest to highest scale. If `float`, then a single scale is
        assumed.
    n_perturbations : `int` or ``None``, optional
        The number of perturbations to be generated from each of the bounding
        boxes using `perturb_from_gt_bounding_box`. Note that the total
        number of perturbations is `n_perturbations * n_dlib_perturbations`.
    perturb_from_gt_bounding_box : `function`, optional
        The function that will be used to generate the perturbations.
    n_dlib_perturbations : `int` or ``None`` or `list` of those, optional
        The number of perturbations to be generated from the part of DLib. DLib
        calls this "oversampling amount". If `list`, it must specify a value per
        scale. Note that the total number of perturbations is
        `n_perturbations * n_dlib_perturbations`.
    n_iterations : `int` or `list` of `int`, optional
        The number of iterations (cascades) of each level. If `list`, it must
        specify a value per scale. If `int`, then it defines the total number of
        iterations (cascades) over all scales.
    feature_padding : `float` or `list` of `float`, optional
        When we randomly sample the pixels for the feature pool we do so in a
        box fit around the provided training landmarks. By default, this box
        is the tightest box that contains the landmarks. However, you can
        expand or shrink the size of the pixel sampling region by setting a
        different value of padding. To explain this precisely, for a padding
        of 0 we say that the pixels are sampled from a box of size 1x1.  The
        padding value is added to each side of the box.  So a padding of 0.5
        would cause the algorithm to sample pixels from a box that was 2x2,
        effectively multiplying the area pixels are sampled from by 4.
        Similarly, setting the padding to -0.2 would cause it to sample from
        a box 0.6x0.6 in size. If `list`, it must specify a value per scale.
    n_pixel_pairs : `int` or `list` of `int`, optional
        `P` parameter from [1]. At each level of the cascade we randomly sample
        pixels from the image. These pixels are used to generate features for
        the random trees. So in general larger settings of this parameter
        give better accuracy but make the algorithm run slower. If `list`, it
        must specify a value per scale.
    distance_prior_weighting : `float` or `list` of `float`, optional
        To decide how to split nodes in the regression trees the algorithm
        looks at pairs of pixels in the image. These pixel pairs are sampled
        randomly but with a preference for selecting pixels that are near
        each other. This parameter controls this "nearness" preference. In
        particular, smaller values will make the algorithm prefer to select
        pixels close together and larger values will make it care less about
        picking nearby pixel pairs. Note that this is the inverse of how it is
        defined in [1]. For this object, you should think of
        `distance_prior_weighting` as "the fraction of the bounding box will
        we traverse to find a neighboring pixel".  Nominally, this is
        normalized between 0 and 1.  So reasonable settings are values in the
        range (0, 1). If `list`, it must specify a value per scale.
    regularisation_weight : `float` or `list` of `float`, optional
        Boosting regularization parameter - `nu` from [1]. Larger values may
        cause overfitting but improve performance on training data. If `list`,
        it must specify a value per scale.
    n_split_tests : `int` or `list` of `int`, optional
        When generating the random trees we randomly sample `n_split_tests`
        possible split features at each node and pick the one that gives the
        best split.  Larger values of this parameter will usually give more
        accurate outputs but take longer to train. It is equivalent of `S`
        from [1]. If `list`, it must specify a value per scale.
    n_trees : `int` or `list` of `int`, optional
        Number of trees created for each cascade. The total number of trees
        in the learned model is equal n_trees * n_tree_levels. Equivalent to
        `K` from [1]. If `list`, it must specify a value per scale.
    n_tree_levels : `int` or `list` of `int`, optional
        The number of levels in the tree (depth of tree). In particular,
        there are pow(2, n_tree_levels) leaves in each tree. Equivalent to
        `F` from [1]. If `list`, it must specify a value per scale.
    verbose : `bool`, optional
        If ``True``, then the progress of building ERT will be printed.

    References
    ----------
    .. [1] V. Kazemi, and J. Sullivan. "One millisecond face alignment with
        an ensemble of regression trees." Proceedings of the IEEE Conference
        on Computer Vision and Pattern Recognition. 2014.
    """
    def __init__(self, images, group=None, bounding_box_group_glob=None,
                 reference_shape=None, diagonal=None, scales=(0.5, 1.0),
                 n_perturbations=30, n_dlib_perturbations=1,
                 perturb_from_gt_bounding_box=noisy_shape_from_bounding_box,
                 n_iterations=10, feature_padding=0, n_pixel_pairs=400,
                 distance_prior_weighting=0.1, regularisation_weight=0.1,
                 n_split_tests=20, n_trees=500, n_tree_levels=5, verbose=False):
        checks.check_diagonal(diagonal)
        scales = checks.check_scales(scales)
        n_scales = len(scales)
        # Dummy option that is required by _prepare_image of MultiFitter.
        holistic_features = checks.check_callable(no_op, n_scales)

        # Call superclass
        super(DlibERT, self).__init__(
            scales=scales, reference_shape=reference_shape,
            holistic_features=holistic_features, algorithms=[])

        # Set parameters
        self.diagonal = diagonal
<<<<<<< HEAD
        self.scales = checks.check_scales(scales)
        self.holistic_features = checks.check_features(
            no_op, self.n_scales, 'holistic_features')
        self.reference_shape = reference_shape
=======
>>>>>>> a04f336b
        self.n_perturbations = n_perturbations
        self.n_iterations = checks.check_max_iters(n_iterations, n_scales)
        self._perturb_from_gt_bounding_box = perturb_from_gt_bounding_box

        # DLib options
        self._setup_dlib_options(feature_padding, n_pixel_pairs,
                                 distance_prior_weighting,
                                 regularisation_weight, n_split_tests, n_trees,
                                 n_dlib_perturbations, n_tree_levels)

        # Set-up algorithms
        for j in range(self.n_scales):
            self.algorithms.append(DlibAlgorithm(
                self._dlib_options_templates[j],
                n_iterations=self.n_iterations[j]))

        # Train DLIB over multiple scales
        self._train(images, group=group,
                    bounding_box_group_glob=bounding_box_group_glob,
                    verbose=verbose)

    def _setup_dlib_options(self, feature_padding, n_pixel_pairs,
                            distance_prior_weighting, regularisation_weight,
                            n_split_tests, n_trees, n_dlib_perturbations,
                            n_tree_levels):
        check_int = partial(checks.check_multi_scale_param, self.n_scales,
                            (int,))
        check_float = partial(checks.check_multi_scale_param, self.n_scales,
                              (float,))
        feature_padding = check_int('feature_padding', feature_padding)
        n_pixel_pairs = check_int('n_pixel_pairs', n_pixel_pairs)
        distance_prior_weighting = check_float('distance_prior_weighting',
                                               distance_prior_weighting)
        regularisation_weight = check_float('regularisation_weight',
                                            regularisation_weight)
        n_split_tests = check_int('n_split_tests', n_split_tests)
        n_trees = check_int('n_trees', n_trees)
        n_dlib_perturbations = check_int('n_dlib_perturbations',
                                         n_dlib_perturbations)
        n_tree_levels = check_int('n_tree_levels', n_tree_levels)
        self._dlib_options_templates = []
        for j in range(self.n_scales):
            new_opts = dlib.shape_predictor_training_options()

            # Size of region within which to sample features for the feature
            # pool, e.g a padding of 0.5 would cause the algorithm to sample
            # pixels from a box that was 2x2 pixels
            new_opts.feature_pool_region_padding = feature_padding[j]
            # P parameter from Kazemi paper
            new_opts.feature_pool_size = n_pixel_pairs[j]
            # Controls how tight the feature sampling should be. Lower values
            # enforce closer features. Opposite of explanation from Kazemi
            # paper, lambda
            new_opts.lambda_param = distance_prior_weighting[j]
            # Boosting regularization parameter - nu from Kazemi paper, larger
            # values may cause overfitting but improve performance on training
            # data
            new_opts.nu = regularisation_weight[j]
            # S from Kazemi paper - Number of split features at each node to
            # sample. The one that gives the best split is chosen.
            new_opts.num_test_splits = n_split_tests[j]
            # K from Kazemi paper - number of weak regressors
            new_opts.num_trees_per_cascade_level = n_trees[j]
            # R from Kazemi paper - amount of times other shapes are sampled
            # as example initialisations
            new_opts.oversampling_amount = n_dlib_perturbations[j]
            # F from Kazemi paper - number of levels in the tree (depth of tree)
            new_opts.tree_depth = n_tree_levels[j]

            self._dlib_options_templates.append(new_opts)

    def _train(self, original_images, group=None, bounding_box_group_glob=None,
               verbose=False):
        # Dlib does not support incremental builds, so we must be passed a list
        if not isinstance(original_images, list):
            original_images = list(original_images)
        # We use temporary landmark groups - so we need the group key to not be
        # None
        if group is None:
            group = original_images[0].landmarks.group_labels[0]

        # Temporarily store all the bounding boxes for rescaling
        for i in original_images:
            i.landmarks['__gt_bb'] = i.landmarks[group].lms.bounding_box()

        if self.reference_shape is None:
            # If no reference shape was given, use the mean of the first batch
            self._reference_shape = compute_reference_shape(
                [i.landmarks['__gt_bb'].lms for i in original_images],
                self.diagonal, verbose=verbose)

        # Rescale images wrt the scale factor between the existing
        # reference_shape and their ground truth (group) bboxes
        images = rescale_images_to_reference_shape(
            original_images, '__gt_bb', self.reference_shape,
            verbose=verbose)

        # Scaling is done - remove temporary gt bounding boxes
        for i, i2 in zip(original_images, images):
            del i.landmarks['__gt_bb']
            del i2.landmarks['__gt_bb']

        # Create a callable that generates perturbations of the bounding boxes
        # of the provided images.
        generated_bb_func = generate_perturbations_from_gt(
            images, self.n_perturbations, self._perturb_from_gt_bounding_box,
            gt_group=group, bb_group_glob=bounding_box_group_glob,
            verbose=verbose)

        # For each scale (low --> high)
        for j in range(self.n_scales):
            # Print progress if asked
            if verbose:
                if len(self.scales) > 1:
                    scale_prefix = '  - Scale {}: '.format(j)
                else:
                    scale_prefix = '  - '
            else:
                scale_prefix = None

            # Rescale images according to scales. Note that scale_images is smart
            # enough in order not to rescale the images if the current scale
            # factor equals to 1.
            scaled_images, scale_transforms = scale_images(
                images, self.scales[j], prefix=scale_prefix,
                return_transforms=True, verbose=verbose)

            # Get bbox estimations of current scale. If we are at the first
            # scale, this is done by using generated_bb_func. If we are at the
            # rest of the scales, then the current bboxes are attached on the
            # scaled_images with key '__ert_current_bbox_{}'.
            current_bounding_boxes = []
            if j == 0:
                # At the first scale, the current bboxes are created by calling
                # generated_bb_func.
                current_bounding_boxes = [generated_bb_func(im)
                                          for im in scaled_images]
            else:
                # At the rest of the scales, extract the current bboxes that
                # were attached to the images
                msg = '{}Extracting bbox estimations from previous ' \
                      'scale.'.format(scale_prefix)
                wrap = partial(print_progress, prefix=msg,
                               end_with_newline=False, verbose=verbose)
                for ii in wrap(scaled_images):
                    c_bboxes = []
                    for k in list(range(self.n_perturbations)):
                        c_key = '__ert_current_bbox_{}'.format(k)
                        c_bboxes.append(ii.landmarks[c_key].lms)
                    current_bounding_boxes.append(c_bboxes)

            # Extract scaled ground truth shapes for current scale
            scaled_gt_shapes = [i.landmarks[group].lms for i in scaled_images]

            # Train the Dlib model.  This returns the bbox estimations for the
            # next scale.
            current_bounding_boxes = self.algorithms[j].train(
                scaled_images, scaled_gt_shapes, current_bounding_boxes,
                prefix=scale_prefix, verbose=verbose)

            # Scale the current bbox estimations for the next level. This
            # doesn't have to be done for the last scale. The only thing we need
            # to do at the last scale is to remove any attached landmarks from
            # the training images.
            if j < (self.n_scales - 1):
                for jj, image_bboxes in enumerate(current_bounding_boxes):
                    for k, bbox in enumerate(image_bboxes):
                        c_key = '__ert_current_bbox_{}'.format(k)
                        images[jj].landmarks[c_key] = \
                            scale_transforms[jj].apply(bbox)

    def fit_from_shape(self, image, initial_shape, gt_shape=None,
                       crop_image=None):
        r"""
        Fits the model to an image. Note that it is not possible to
        initialise the fitting process from a shape. Thus, this method raises a
        warning and calls `fit_from_bb` with the bounding box of the provided
        `initial_shape`.

        Parameters
        ----------
        image : `menpo.image.Image` or subclass
            The image to be fitted.
        initial_shape : `menpo.shape.PointCloud`
            The initial shape estimate from which the fitting procedure
            will start. Note that the shape won't actually be used, only its
            bounding box.
        gt_shape : `menpo.shape.PointCloud`, optional
            The ground truth shape associated to the image.
        crop_image : ``None`` or `float`, optional
            If `float`, it specifies the proportion of the border wrt the
            initial shape to which the image will be internally cropped around
            the initial shape range. If ``None``, no cropping is performed.
            This will limit the fitting algorithm search region but is
            likely to speed up its running time, specially when the
            modeled object occupies a small portion of the image.

        Returns
        -------
        fitting_result : :map:`MultiScaleNonParametricIterativeResult`
            The result of the fitting procedure.
        """
        warnings.warn('Fitting from an initial shape is not supported by '
                      'Dlib - therefore we are falling back to the tightest '
                      'bounding box from the given initial_shape')
        tightest_bb = initial_shape.bounding_box()
        return self.fit_from_bb(image, tightest_bb, gt_shape=gt_shape,
                                crop_image=crop_image)

    def fit_from_bb(self, image, bounding_box, gt_shape=None, crop_image=None):
        r"""
        Fits the model to an image given an initial bounding box.

        Parameters
        ----------
        image : `menpo.image.Image` or subclass
            The image to be fitted.
        bounding_box : `menpo.shape.PointDirectedGraph`
            The initial bounding box from which the fitting procedure
            will start.
        gt_shape : `menpo.shape.PointCloud`, optional
            The ground truth shape associated to the image.
        crop_image : ``None`` or `float`, optional
            If `float`, it specifies the proportion of the border wrt the
            initial shape to which the image will be internally cropped around
            the initial shape range. If ``None``, no cropping is performed.
            This will limit the fitting algorithm search region but is
            likely to speed up its running time, specially when the
            modeled object occupies a small portion of the image.

        Returns
        -------
        fitting_result : :map:`MultiScaleNonParametricIterativeResult`
            The result of the fitting procedure.
        """
        # Generate the list of images to be fitted, as well as the correctly
        # scaled initial and ground truth shapes per level. The function also
        # returns the lists of affine and scale transforms per level that are
        # required in order to transform the shapes at the original image
        # space in the fitting result. The affine transforms refer to the
        # transform introduced by the rescaling to the reference shape as well
        # as potential affine transform from the features. The scale
        # transforms are the Scale objects that correspond to each level's
        # scale.
        (images, bounding_boxes, gt_shapes, affine_transforms,
         scale_transforms) = self._prepare_image(image, bounding_box,
                                                 gt_shape=gt_shape,
                                                 crop_image=crop_image)

        # Execute multi-scale fitting
        algorithm_results = self._fit(images=images,
                                      initial_shape=bounding_boxes[0],
                                      affine_transforms=affine_transforms,
                                      scale_transforms=scale_transforms,
                                      gt_shapes=gt_shapes)

        # Return multi-scale fitting result
        return self._fitter_result(image=image,
                                   algorithm_results=algorithm_results,
                                   affine_transforms=affine_transforms,
                                   scale_transforms=scale_transforms,
                                   gt_shape=gt_shape)

    def __str__(self):
        if self.diagonal is not None:
            diagonal = self.diagonal
        else:
            y, x = self.reference_shape.range()
            diagonal = np.sqrt(x ** 2 + y ** 2)

        # Compute scale info strings
        scales_info = []
        lvl_str_tmplt = r"""   - Scale {0}
     - Cascade depth: {1}
     - Depth per tree: {2}
     - Trees per cascade level: {3}
     - Regularisation parameter: {4:.1f}
     - Feature pool of size {5} and padding {6:.1f}
     - Lambda: {7:.1f}
     - {8} split tests
     - Perturbations generated per shape: {9}
     - Total perturbations generated: {10}"""
        for k, s in enumerate(self.scales):
            scales_info.append(lvl_str_tmplt.format(
                    s,
                    self._dlib_options_templates[k].cascade_depth,
                    self._dlib_options_templates[k].tree_depth,
                    self._dlib_options_templates[k].num_trees_per_cascade_level,
                    self._dlib_options_templates[k].nu,
                    self._dlib_options_templates[k].feature_pool_size,
                    self._dlib_options_templates[k].feature_pool_region_padding,
                    self._dlib_options_templates[k].lambda_param,
                    self._dlib_options_templates[k].num_test_splits,
                    self._dlib_options_templates[k].oversampling_amount,
                    self._dlib_options_templates[k].oversampling_amount *
                    self.n_perturbations))
        scales_info = '\n'.join(scales_info)

        is_custom_perturb_func = (self._perturb_from_gt_bounding_box !=
                                  noisy_shape_from_bounding_box)
        if is_custom_perturb_func:
            is_custom_perturb_func = name_of_callable(
                    self._perturb_from_gt_bounding_box)

        cls_str = r"""{class_title}
 - Images scaled to diagonal: {diagonal:.2f}
 - Perturbations generated per shape: {n_perturbations}
 - Custom perturbation scheme used: {is_custom_perturb_func}
 - Scales: {scales}
{scales_info}
""".format(class_title='Ensemble of Regression Trees',
           diagonal=diagonal,
           n_perturbations=self.n_perturbations,
           is_custom_perturb_func=is_custom_perturb_func,
           scales=self.scales,
           scales_info=scales_info)
        return cls_str


class DlibWrapper(object):
    r"""
    Wrapper class for fitting a pre-trained ERT model. Pre-trained models are
    provided by the official DLib package (http://dlib.net/).

    Parameters
    ----------
    model : `Path` or `str`
        Path to the pre-trained model.
    """
    def __init__(self, model):
        if isinstance(model, STRING_TYPES) or isinstance(model, Path):
            m_path = Path(model)
            if not Path(m_path).exists():
                raise ValueError('Model {} does not exist.'.format(m_path))
            model = dlib.shape_predictor(str(m_path))

        # Dlib doesn't expose any information about how the model was built,
        # so we just create dummy options
        self.algorithm = DlibAlgorithm(dlib.shape_predictor_training_options(),
                                       n_iterations=0)
        self.algorithm.dlib_model = model
        self.scales = [1]

    def fit_from_shape(self, image, initial_shape, gt_shape=None):
        r"""
        Fits the model to an image. Note that it is not possible to
        initialise the fitting process from a shape. Thus, this method raises a
        warning and calls `fit_from_bb` with the bounding box of the provided
        `initial_shape`.

        Parameters
        ----------
        image : `menpo.image.Image` or subclass
            The image to be fitted.
        initial_shape : `menpo.shape.PointCloud`
            The initial shape estimate from which the fitting procedure
            will start. Note that the shape won't actually be used, only its
            bounding box.
        gt_shape : `menpo.shape.PointCloud`
            The ground truth shape associated to the image.

        Returns
        -------
        fitting_result : :map:`Result`
            The result of the fitting procedure.
        """
        warnings.warn('Fitting from an initial shape is not supported by '
                      'Dlib - therefore we are falling back to the tightest '
                      'bounding box from the given initial_shape')
        tightest_bb = initial_shape.bounding_box()
        return self.fit_from_bb(image, tightest_bb, gt_shape=gt_shape)

    def fit_from_bb(self, image, bounding_box, gt_shape=None):
        r"""
        Fits the model to an image given an initial bounding box.

        Parameters
        ----------
        image : `menpo.image.Image` or subclass
            The image to be fitted.
        bounding_box : `menpo.shape.PointDirectedGraph`
            The initial bounding box.
        gt_shape : `menpo.shape.PointCloud`
            The ground truth shape associated to the image.

        Returns
        -------
        fitting_result : :map:`Result`
            The result of the fitting procedure.
        """
        # We get back a NonParametricIterativeResult with one iteration,
        # which is pointless. Simply convert it to a Result instance without
        # passing in an initial shape.
        fit_result = self.algorithm.run(image, bounding_box, gt_shape=gt_shape)
        return Result(final_shape=fit_result.final_shape, image=image,
                      initial_shape=None, gt_shape=gt_shape)

    def __str__(self):
        return "Pre-trained DLib Ensemble of Regression Trees model"<|MERGE_RESOLUTION|>--- conflicted
+++ resolved
@@ -6,7 +6,6 @@
 import numpy as np
 
 from menpo.feature import no_op
-from menpo.transform import Scale, AlignmentAffine
 from menpo.base import name_of_callable
 
 from menpofit import checks
@@ -149,13 +148,6 @@
 
         # Set parameters
         self.diagonal = diagonal
-<<<<<<< HEAD
-        self.scales = checks.check_scales(scales)
-        self.holistic_features = checks.check_features(
-            no_op, self.n_scales, 'holistic_features')
-        self.reference_shape = reference_shape
-=======
->>>>>>> a04f336b
         self.n_perturbations = n_perturbations
         self.n_iterations = checks.check_max_iters(n_iterations, n_scales)
         self._perturb_from_gt_bounding_box = perturb_from_gt_bounding_box
