--- conflicted
+++ resolved
@@ -1,11 +1,8 @@
 import warnings
-<<<<<<< HEAD
+from functools import partial
+import numpy as np
 from menpo.shape import TriMesh
 from menpo.transform import PiecewiseAffine
-=======
-from functools import partial
-import numpy as np
->>>>>>> 083c13ef
 
 
 def check_diagonal(diagonal):
@@ -72,9 +69,6 @@
 
 
 # TODO: document me!
-<<<<<<< HEAD
-def check_patch_shape(patch_shape, n_levels):
-=======
 def check_scale_features(scale_features, features):
     r"""
     """
@@ -89,7 +83,6 @@
 
 # TODO: document me!
 def check_patch_shape(patch_shape, n_scales):
->>>>>>> 083c13ef
     if len(patch_shape) == 2 and isinstance(patch_shape[0], int):
         return [patch_shape] * n_scales
     elif len(patch_shape) == 1:
@@ -165,8 +158,6 @@
                          'containing 1 or {} elements or '
                          'None'.format(n_scales))
 
-
-<<<<<<< HEAD
 
 def set_models_components(models, n_components):
     if n_components is not None:
@@ -184,7 +175,8 @@
             raise ValueError('n_components can be an integer or a float '
                              'or None or a list containing 1 or {} of '
                              'those'.format(n_scales))
-=======
+
+
 def check_algorithm_cls(algorithm_cls, n_scales, base_algorithm_cls):
     r"""
     """
@@ -205,5 +197,4 @@
                          "list/tuple of {} subclasses with the same length "
                          "as the number of scales {}"
                          .format(base_algorithm_cls, base_algorithm_cls,
-                                 n_scales))
->>>>>>> 083c13ef
+                                 n_scales))